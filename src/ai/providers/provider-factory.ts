--- conflicted
+++ resolved
@@ -226,11 +226,7 @@
 			await provider.generateCompletion("Hello", { maxTokens: 1 });
 			return provider;
 		} catch {
-<<<<<<< HEAD
-			console.log("[FALLBACK] OpenAI not available, trying Anthropic...");
-=======
 			console.log("        → OpenAI not available, trying Anthropic...");
->>>>>>> 9e77360b
 		}
 	}
 
@@ -239,17 +235,10 @@
 		try {
 			const provider = createAnthropic();
 			await provider.generateCompletion("Hello", { maxTokens: 1 });
-<<<<<<< HEAD
-			console.log("[OK] Using Anthropic Claude");
-			return provider;
-		} catch {
-			console.log("[FALLBACK] Anthropic not available, trying Gemini...");
-=======
 			console.log("        ✓ Using Anthropic Claude");
 			return provider;
 		} catch {
 			console.log("        → Anthropic not available, trying Gemini...");
->>>>>>> 9e77360b
 		}
 	}
 
@@ -258,17 +247,10 @@
 		try {
 			const provider = createGemini();
 			await provider.generateCompletion("Hello", { maxTokens: 1 });
-<<<<<<< HEAD
-			console.log("[OK] Using Google Gemini");
-			return provider;
-		} catch {
-			console.log("[FALLBACK] Gemini not available, trying Hugging Face...");
-=======
 			console.log("        ✓ Using Google Gemini");
 			return provider;
 		} catch {
 			console.log("        → Gemini not available, trying Hugging Face...");
->>>>>>> 9e77360b
 		}
 	}
 
@@ -277,17 +259,10 @@
 		try {
 			const provider = createHuggingFace();
 			await provider.generateCompletion("Hello", { maxTokens: 1 });
-<<<<<<< HEAD
-			console.log("[OK] Using Hugging Face");
-			return provider;
-		} catch {
-			console.log("[FALLBACK] Hugging Face not available, trying Ollama...");
-=======
 			console.log("        ✓ Using Hugging Face");
 			return provider;
 		} catch {
 			console.log("        → Hugging Face not available, trying Ollama...");
->>>>>>> 9e77360b
 		}
 	}
 
@@ -299,11 +274,7 @@
 			const provider = createOllama(model);
 			// Test with a simple completion to see if model is available
 			await provider.generateCompletion("test", { maxTokens: 1 });
-<<<<<<< HEAD
-			console.log(`[OK] Using Ollama with model: ${model}`);
-=======
 			console.log(`        ✓ Using Ollama with model: ${model}`);
->>>>>>> 9e77360b
 			return provider;
 		} catch {
 			// Model not available, try next one
