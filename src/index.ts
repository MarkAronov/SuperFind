import { Hono } from "hono";
import { cors } from "hono/cors";
import { initializeAIService } from "./ai";
import { createBestAvailable } from "./ai/providers/provider-factory";
import aiRouter from "./ai/routes";
import {
	logCurrentConfiguration,
	validateEnvironment,
} from "./config/env.config";
import { createLangChainVectorStore, initQdrant } from "./database";
import { generalRateLimiter } from "./middleware/rate-limiter";
import {
	processFiles,
	scanStaticDataFolder,
	storeProcessedData,
} from "./parser";
import parserApp from "./parser/routes";
import type { ProcessedFile } from "./parser/types";
import { checkApplicationHealth } from "./services/health";
import { log, separator } from "./utils/logger";

/**
 * Initialize external services (Qdrant, databases, etc.)
 */
const initializeExternalServices = async (): Promise<void> => {
	log("STEP_INIT_SERVICES");

	// Initialize Qdrant vector database
	const qdrantResult = await initQdrant();
	if (qdrantResult.success) {
		log("DB_INIT_SUCCESS", {}, 1);
	} else {
		log("DB_INIT_FAILED", { error: qdrantResult.error || "Unknown error" }, 1);
	}
};

/**
 * Load and process static data files
 */
const loadStaticData = async (): Promise<ProcessedFile[]> => {
	log("STEP_LOAD_DATA");

	// Scan for files in static-data folder
	const files = await scanStaticDataFolder();
	log("PARSER_FILES_FOUND", { count: files.length.toString() }, 1);

	// Process all files
	const processedFiles = await processFiles(files);

	// Log results
	for (const file of processedFiles) {
		if (file.alreadyExists) {
			log("PARSER_FILE_EXISTS", { fileName: file.fileName }, 1);
		} else {
			log("PARSER_FILE_PROCESSED", { fileName: file.fileName }, 1);
		}
	}

	return processedFiles;
};

/**
 * Main application initialization function
 */
const initializeApplication = async (): Promise<ProcessedFile[]> => {
	try {
		// Check if we should skip static data loading
		if (process.env.SKIP_STATIC_DATA === "true") {
			log("STEP_SKIP_DATA");
			return [];
		}

		log("STEP_PROCESS_DATA");

		// Load and process static data
		const processedFiles = await loadStaticData();

		log(
			"DATA_PROCESSING_COMPLETE",
			{ count: processedFiles.length.toString() },
			1,
		);

		return processedFiles;
	} catch (error) {
		log("DATA_PROCESSING_FAILED", { error: String(error) });
		throw error;
	}
};

const app = new Hono();

// Enable CORS for frontend (development and production)
const allowedOrigins = [
	"http://localhost:5173", // Local development
	"http://localhost:3000", // Local backend
];

// Add production frontend URL if in production
if (process.env.NODE_ENV === "production" && process.env.FRONTEND_URL) {
	allowedOrigins.push(process.env.FRONTEND_URL);
}

app.use(
	"/*",
	cors({
		origin: (origin) => {
			// Allow requests with no origin (like mobile apps or curl)
			if (!origin) return "*";
			// Check if origin is in allowed list
			if (allowedOrigins.some((allowed) => origin.startsWith(allowed))) {
				return origin;
			}
			// Allow any vercel.app domain in production
			if (
				process.env.NODE_ENV === "production" &&
				origin.includes(".vercel.app")
			) {
				return origin;
			}
			return allowedOrigins[0];
		},
		credentials: true,
	}),
);

// Apply general rate limiting to all routes
app.use("/*", generalRateLimiter);

// Initialize the system on startup
let isInitialized = false;
let initializationPromise: Promise<void> | null = null;

const runInitialization = async (): Promise<void> => {
	if (isInitialized || initializationPromise) {
		return initializationPromise || Promise.resolve();
	}

	initializationPromise = (async () => {
		try {
			separator();
			log("APP_START");
			separator();

			// Step 0: Log current configuration
			logCurrentConfiguration();
			const envValidation = validateEnvironment();
			if (!envValidation.valid) {
				log("CONFIG_VALIDATION_FAILED");
<<<<<<< HEAD
				envValidation.errors.forEach((error) => {
					log("CONFIG_ERROR", { error }, 1);
				});
=======
				for (const error of envValidation.errors) {
					log("CONFIG_ERROR", { error }, 1);
				}
>>>>>>> e6ff8762
				throw new Error("Environment configuration invalid");
			} // Step 1: Initialize external services first (Qdrant, etc.)
			await initializeExternalServices();

			// Step 2: Initialize AI Service (now that Qdrant is ready)
			log("STEP_INIT_AI");
			const aiProvider = await createBestAvailable();
			await createLangChainVectorStore();
			initializeAIService(aiProvider);
			log("AI_PROVIDER_INITIALIZED", { provider: aiProvider.name }, 1);

			// Step 3: Initialize application (data processing)
			const processedFiles = await initializeApplication();

			// Step 4: Store processed data
			log("STEP_STORE_DATA");
			storeProcessedData(processedFiles);

			isInitialized = true;
			separator();
			log("APP_READY");

			// Determine the actual server URL based on environment
			const port = process.env.PORT || 3000;
			const serverUrl = process.env.RENDER_EXTERNAL_URL
				? process.env.RENDER_EXTERNAL_URL
				: process.env.NODE_ENV === "production" && process.env.BACKEND_URL
					? process.env.BACKEND_URL
					: `http://localhost:${port}`;

			log("SERVER_URL", { url: serverUrl }, 1);
			separator();
		} catch (error) {
			separator();
			log("APP_START_FAILED");
			separator();
			// Log raw error for debugging (outside logger system for critical failures)
			if (error instanceof Error) {
				console.error(`Error: ${error.message}`);
				console.error(error.stack);
			} else {
				console.error(error);
			}
		}
	})();

	return initializationPromise;
};

// Run initialization immediately
runInitialization();

app.get("/", (c) => {
	return c.json({
		message: "SkillVector API",
		status: "running",
		version: "1.0.0",
		initialized: isInitialized,
	});
});

// Health check endpoint
app.get("/health", async (c) => {
	const health = await checkApplicationHealth();
	return c.json({
		...health,
		initialized: isInitialized,
		timestamp: new Date().toISOString(),
	});
});

app.route("/parser", parserApp);
app.route("/ai", aiRouter);

export default app;
// test<|MERGE_RESOLUTION|>--- conflicted
+++ resolved
@@ -147,15 +147,9 @@
 			const envValidation = validateEnvironment();
 			if (!envValidation.valid) {
 				log("CONFIG_VALIDATION_FAILED");
-<<<<<<< HEAD
-				envValidation.errors.forEach((error) => {
-					log("CONFIG_ERROR", { error }, 1);
-				});
-=======
 				for (const error of envValidation.errors) {
 					log("CONFIG_ERROR", { error }, 1);
 				}
->>>>>>> e6ff8762
 				throw new Error("Environment configuration invalid");
 			} // Step 1: Initialize external services first (Qdrant, etc.)
 			await initializeExternalServices();
